import numpy as np
from orbitize import priors, read_input, kepler, conversions, hipparcos, basis
import astropy.units as u
import astropy.constants as consts

class System(object):
    """
    A class to store information about a system (data & priors)
    and calculate model predictions given a set of orbital
    parameters.

    Args:
        num_secondary_bodies (int): number of secondary bodies in the system.
            Should be at least 1.
        data_table (astropy.table.Table): output from ``orbitize.read_input.read_file()``
        stellar_mass (float): mean mass of the primary, in M_sol. See `fit_secondary_mass`
            docstring below.
        plx (float): mean parallax of the system, in mas
        sampler_str (string, optional): name of the sampler being used (either OFTI or MCMC),
            default is OFTI
        mass_err (float, optional): uncertainty on ``stellar_mass``, in M_sol
        plx_err (float, optional): uncertainty on ``plx``, in mas
        restrict_angle_ranges (bool, optional): if True, restrict the ranges
            of the position angle of nodes to [0,180)
            to get rid of symmetric double-peaks for imaging-only datasets.
        tau_ref_epoch (float, optional): reference epoch for defining tau (MJD).
            Default is 58849 (Jan 1, 2020).
        fit_secondary_mass (bool, optional): if True, include the dynamical
            mass of the orbiting body as a fitted parameter. If this is set to False, ``stellar_mass``
            is taken to be the total mass of the system. (default: False)
        results (list of orbitize.results.Results): results from an orbit-fit
            will be appended to this list as a Results class.

            TODO: hipparcos_IAD is the actual HipparcosLogProb object

    Users should initialize an instance of this class, then overwrite
    priors they wish to customize.

    Priors are initialized as a list of ``orbitize.priors.Prior`` objects,
    in the following order::

        semimajor axis 1, eccentricity 1, inclination 1,
        argument of periastron 1, position angle of nodes 1,
        epoch of periastron passage 1,
        [semimajor axis 2, eccentricity 2, etc.],
        [parallax, [mass1, mass2, ..], total_mass/m0]

    where 1 corresponds to the first orbiting object, 2 corresponds
    to the second, etc. Mass1, mass2, ... correspond to masses of secondary
    bodies. If `fit_secondary_mass` is set to True, the last element of this
    list is initialized to the mass of the primary. If not, it is
    initialized to the total system mass.

    Written: Sarah Blunt, Henry Ngo, Jason Wang, 2018
    """

    def __init__(self, num_secondary_bodies, data_table, stellar_mass,
                 plx, sampler_str='OFTI', mass_err=0, plx_err=0, restrict_angle_ranges=None,
                 tau_ref_epoch=58849, fit_secondary_mass=False, results=None,
<<<<<<< HEAD
                 hipparcos_IAD=None, fitting_basis='standard'):
=======
                 hipparcos_number=None, fitting_basis='Standard', hipparcos_filename=None):
>>>>>>> 545d581b

        self.num_secondary_bodies = num_secondary_bodies
        self.sampler_str = sampler_str
        self.results = []
        self.fit_secondary_mass = fit_secondary_mass
        self.tau_ref_epoch = tau_ref_epoch
        self.restrict_angle_ranges = restrict_angle_ranges
        self.hipparcos_IAD = hipparcos_IAD
        self.fitting_basis = fitting_basis
        self.best_epochs = []
        self.data_table = data_table
        self.input_table = self.data_table.copy()

        # Group the data in some useful ways
        # Rob: check if instrument column is other than default. If other than default, then separate data table into n number of instruments.
        # gather list of instrument: list_instr = self.data_table['instruments'][name of instrument]
        # List of arrays of indices corresponding to each body

        # instruments = np.unique(self.data_table['instruments']) gives a list of unique names

        self.body_indices = []

        # List of arrays of indices corresponding to epochs in RA/Dec for each body
        self.radec = []

        # List of arrays of indices corresponding to epochs in SEP/PA for each body
        self.seppa = []

        # List of index arrays corresponding to each rv for each body
        self.rv = []

        # instr1_tbl = np.where(self.data_table['instruments'] == list_instr[0])
        # loop through the indices per input_table:
        # rv_indices = np.where(instr1_tbl['quant_type'] == 'rv')
        # ... return the parameter labels for each table
        # ...

        self.fit_astrometry=True
        radec_indices = np.where(self.data_table['quant_type'] == 'radec')
        seppa_indices = np.where(self.data_table['quant_type'] == 'seppa')

        if len(radec_indices[0])==0 and len(seppa_indices[0])==0:
            self.fit_astrometry=False
        rv_indices = np.where(self.data_table['quant_type'] == 'rv')

        # defining all indices to loop through the unique rv instruments to get different offsets and jitters
        instrument_list = np.unique(self.data_table['instrument'])
        inst_indices_all = []
        for inst in instrument_list:
            inst_indices = np.where(self.data_table['instrument'] == inst)
            inst_indices_all.append(inst_indices)

        # defining indices for unique instruments in the data table
        self.rv_instruments = np.unique(self.data_table['instrument'][rv_indices])
        self.rv_inst_indices = []
        for inst in self.rv_instruments:
            inst_indices = np.where(self.data_table['instrument'] == inst)
            self.rv_inst_indices.append(inst_indices)

        # astrometry instruments same for radec and seppa:
        self.astr_instruments = np.unique(
            self.data_table['instrument'][np.where(self.data_table['quant_type'] != 'rv')])
        # save indicies for all of the ra/dec, sep/pa measurements for convenience
        self.all_radec = radec_indices
        self.all_seppa = seppa_indices

        for body_num in np.arange(self.num_secondary_bodies+1):

            self.body_indices.append(
                np.where(self.data_table['object'] == body_num)
            )

            self.radec.append(
                np.intersect1d(self.body_indices[body_num], radec_indices)
            )
            self.seppa.append(
                np.intersect1d(self.body_indices[body_num], seppa_indices)
            )
            self.rv.append(
                np.intersect1d(self.body_indices[body_num], rv_indices)
            )

        # we should track the influence of the planet(s) on each other/the star if we are not fitting massless planets and 
        # we are not fitting relative astrometry of just a single body
        self.track_planet_perturbs = self.fit_secondary_mass and \
                                     ((len(self.radec[1]) + len(self.seppa[1]) + len(self.rv[1]) < len(data_table)) or \
                                      (self.num_secondary_bodies > 1))

        if self.hipparcos_IAD is not None:
            self.track_planet_perturbs = True

        if restrict_angle_ranges:
            angle_upperlim = np.pi
        else:
            angle_upperlim = 2.*np.pi

        # Get Hipparcos_IAD
        self.hipparcos_IAD = None
        if hipparcos_number is not None:
            self.hipparcos_IAD = hipparcos.HipparcosLogProb(
                hipparcos_filename, hipparcos_number, self.num_secondary_bodies
            )

        # Check for rv data
        contains_rv = False
        if len(self.rv[0]) > 0:
            contains_rv = True


        # Assign priors for the given basis set
        self.extra_basis_kwargs = {}
        basis_obj = getattr(basis, self.fitting_basis)

        # Obtain extra necessary data to assign priors for XYZ
        if fitting_basis == 'XYZ':
            # Get epochs with least uncertainty, as is done in sampler.py
            convert_warning_print = False
            for body_num in np.arange(self.num_secondary_bodies) + 1:
                if len(self.radec[body_num]) > 0:
                    # only print the warning once. 
                    if not convert_warning_print:
                        print('Converting ra/dec data points in data_table to sep/pa. Original data are stored in input_table.')
                        convert_warning_print = True
                    self.convert_data_table_radec2seppa(body_num=body_num)

            sep_err = self.data_table[np.where(
                self.data_table['quant_type'] == 'seppa')]['quant1_err'].copy()
            meas_object = self.data_table[np.where(
                self.data_table['quant_type'] == 'seppa')]['object'].copy()

            astr_inds = np.where(self.input_table['object'] > 0)[0]
            astr_data = self.input_table[astr_inds]
            epochs = astr_data['epoch']

            self.best_epochs = []
            self.best_epoch_idx = []
            min_sep_indices = np.argsort(sep_err) # indices of sep err sorted from smallest to higheset
            min_sep_indices_body = meas_object[min_sep_indices] # the corresponding body_num that these sorted measurements correspond to
            for i in range(self.num_secondary_bodies):
                body_num = i + 1
                this_object_meas = np.where(min_sep_indices_body == body_num)[0]
                if np.size(this_object_meas) == 0:
                    # no data, no scaling
                    self.best_epochs.append(None)
                    continue
                # get the smallest measurement belonging to this body
                this_best_epoch_idx = min_sep_indices[this_object_meas][0] # already sorted by argsort
                self.best_epoch_idx.append(this_best_epoch_idx)
                this_best_epoch = epochs[this_best_epoch_idx]
                self.best_epochs.append(this_best_epoch)

<<<<<<< HEAD
            for body in np.arange(num_secondary_bodies):
                # Get the epoch with the least uncertainty for this body
                # curr_idx = self.body_indices[body_num]
                # radec_uncerts = self.data_table['quant1_err'][curr_idx] + self.data_table['quant2_err'][curr_idx]
                # min_uncert = np.where(radec_uncerts == np.amin(radec_uncerts))[0]
                # best_idx = curr_idx[0][min_uncert[0]]
                datapoints_to_take = 3
                best_idx = self.best_epoch_idx[body]
                best_epochs = epochs[best_idx:(best_idx+datapoints_to_take)] # 0 is best, the others are for fitting velocity

                # Get data near best epoch ASSUMING THE BEST IS NOT ONE OF THE LAST TWO EPOCHS OF A GIVEN BODY,
                # also assuming this is in radec
                best_ras = self.input_table['quant1'][best_idx:(best_idx+datapoints_to_take)].copy()
                best_ras_err = self.input_table['quant1_err'][best_idx:(best_idx+datapoints_to_take)].copy()
                best_decs =self.input_table['quant2'][best_idx:(best_idx+datapoints_to_take)].copy()
                best_decs_err = self.input_table['quant2_err'][best_idx:(best_idx+datapoints_to_take)].copy()

                # Convert to AU for prior limits
                best_xs = best_ras / plx 
                best_ys = best_decs / plx 
                best_xs_err = np.sqrt((best_ras_err / best_ras)**2 + (plx_err / plx)**2)*np.absolute(best_xs)
                best_ys_err = np.sqrt((best_decs_err / best_decs)**2 + (plx_err / plx)**2)*np.absolute(best_ys)

                # Least-squares fit on velocity for prior limits
                A = np.vander(best_epochs, 2)

                ATA_x = np.dot(A.T, A / (best_xs_err ** 2)[:, None])
                cov_x = np.linalg.inv(ATA_x)
                w_x = np.linalg.solve(ATA_x, np.dot(A.T, best_xs / best_xs_err ** 2))

                ATA_y = np.dot(A.T, A / (best_ys_err ** 2)[:, None])
                cov_y = np.linalg.inv(ATA_y)
                w_y = np.linalg.solve(ATA_y, np.dot(A.T, best_ys / best_ys_err ** 2))

                x_vel = w_x[0]
                x_vel_err = np.sqrt(cov_x[0, 0])
                y_vel = w_y[0]
                y_vel_err = np.sqrt(cov_y[0, 0])

                x_vel = (( x_vel* u.AU / u.day).to(u.km / u.s)).value
                x_vel_err = ((x_vel_err * u.AU / u.day).to(u.km / u.s)).value
                y_vel = ((y_vel * u.AU / u.day).to(u.km / u.s)).value
                y_vel_err = ((y_vel_err * u.AU / u.day).to(u.km / u.s)).value

                # Propose bounds on absolute Z and Z dot given the energy equation
                mu = consts.G * stellar_mass * u.Msun

                mu_vel = 2 * mu / ((x_vel**2 + y_vel**2) * (u.km / u.s * u.km / u.s))
                z_bound = (np.sqrt(mu_vel**2 - (best_xs[0]**2 + best_ys[0]**2)*u.AU *u.AU)).to(u.AU)
                z_bound = z_bound.value

                mu_pos = 2 * mu / np.sqrt((best_xs[0]**2 + best_ys[0]**2) * (u.AU *u.AU))
                z_vel_bound = (np.sqrt(mu_pos - (x_vel**2 + y_vel**2)*(u.km / u.s * u.km / u.s))).to(u.km / u.s)
                z_vel_bound = z_vel_bound.value

                # Add x-coordinate prior
                num_uncerts_x = 5
                self.sys_priors.append(priors.UniformPrior(best_xs[0] - num_uncerts_x*best_xs_err[0], best_xs[0] + num_uncerts_x*best_xs_err[0]))
                self.labels.append('x{}'.format(body+1))
                
                # Add y-coordinate prior
                num_uncerts_y = 5
                self.sys_priors.append(priors.UniformPrior(best_ys[0] - num_uncerts_y*best_ys_err[0], best_ys[0] + num_uncerts_y*best_ys_err[0]))
                self.labels.append('y{}'.format(body+1))

                # Add z-coordinate prior
                # self.sys_priors.append(priors.UniformPrior(-z_bound,z_bound))
                # self.sys_priors.append(priors.LogUniformPrior(0.0001,z_bound))
                self.sys_priors.append(priors.GaussianPrior(0.,z_bound / 4, no_negatives=False))
                self.labels.append('z{}'.format(body+1))

                # Add x-velocity prior
                num_uncerts_xvel = 5
                self.sys_priors.append(priors.UniformPrior(x_vel - num_uncerts_xvel*x_vel_err, x_vel + num_uncerts_xvel*x_vel_err))
                self.labels.append('xdot{}'.format(body+1))

                # Add y-velocity prior
                num_uncerts_yvel = 5
                self.sys_priors.append(priors.UniformPrior(y_vel - num_uncerts_yvel*y_vel_err, y_vel + num_uncerts_yvel*y_vel_err))
                self.labels.append('ydot{}'.format(body+1))

                # Add z-velocity prior
                # self.sys_priors.append(priors.UniformPrior(-z_vel_bound,z_vel_bound))
                # self.sys_priors.append(priors.LogUniformPrior(0.0001,z_vel_bound))
                self.sys_priors.append(priors.GaussianPrior(0.,z_vel_bound / 4, no_negatives=False))
                self.labels.append('zdot{}'.format(body+1))

        #
        # Set priors on total mass and parallax
        #
        self.labels.append('plx')
        if plx_err > 0:
            self.sys_priors.append(priors.GaussianPrior(plx, plx_err))
        else:
            self.sys_priors.append(plx)

        # if we're fitting the Hipparcos IAD, add relevant fitting parameters
        if self.hipparcos_IAD is not None:

            # for now, set broad uniform priors on astrometric params relevant for Hipparcos
            self.sys_priors.append(priors.UniformPrior(
                self.hipparcos_IAD.pm_ra0 - 10 * self.hipparcos_IAD.pm_ra0_err,
                self.hipparcos_IAD.pm_ra0 + 10 * self.hipparcos_IAD.pm_ra0_err)
            )
            self.labels.append('pm_ra')

            self.sys_priors.append(priors.UniformPrior(
                self.hipparcos_IAD.pm_dec0 - 10 * self.hipparcos_IAD.pm_dec0_err,
                self.hipparcos_IAD.pm_dec0 + 10 * self.hipparcos_IAD.pm_dec0_err)
            )
            self.labels.append('pm_dec')

            self.sys_priors.append(priors.UniformPrior(
                - 10 * self.hipparcos_IAD.alpha0_err,
                10 * self.hipparcos_IAD.alpha0_err)
            )
            self.labels.append('alpha0')
=======
            self.extra_basis_kwargs = {'data_table':astr_data, 'best_epoch_idx':self.best_epoch_idx, 'epochs':epochs}
>>>>>>> 545d581b


        self.basis = basis_obj(stellar_mass, mass_err, plx, plx_err, self.num_secondary_bodies, self.fit_secondary_mass,
            angle_upperlim=angle_upperlim, hipparcos_IAD=self.hipparcos_IAD, rv=contains_rv, rv_instruments=self.rv_instruments, **self.extra_basis_kwargs)

        self.basis.verify_params()
        self.sys_priors, self.labels = self.basis.construct_priors()

        # add labels dictionary for parameter indexing
        self.param_idx = dict(zip(self.labels, np.arange(len(self.labels))))

    def compute_all_orbits(self, params_arr, epochs=None):
        """
        Calls orbitize.kepler.calc_orbit and optionally accounts for multi-body
        interactions, as well as computes total quantities like RV (without jitter/gamma)

        Args:
            params_arr (np.array of float): RxM array
                of fitting parameters, where R is the number of
                parameters being fit, and M is the number of orbits
                we need model predictions for. Must be in the same order
                documented in ``System()`` above. If M=1, this can be a 1d array.
        
        Returns:
            tuple of:
                raoff (np.array of float): N_epochs x N_bodies x N_orbits array of
                    RA offsets from barycenter at each epoch.
                decoff (np.array of float): N_epochs x N_bodies x N_orbits array of
                    Dec offsets from barycenter at each epoch.
                vz (np.array of float): N_epochs x N_bodies x N_orbits array of
                    radial velocities at each epoch.

        """
        if epochs is None:
            epochs = self.data_table['epoch']

        n_epochs = len(epochs)

        if len(params_arr.shape) == 1:
            n_orbits = 1
        else:
            n_orbits = params_arr.shape[1]

        ra_kepler = np.zeros((n_epochs, self.num_secondary_bodies + 1, n_orbits)) # N_epochs x N_bodies x N_orbits
        dec_kepler = np.zeros((n_epochs, self.num_secondary_bodies + 1, n_orbits))

        ra_perturb = np.zeros((n_epochs, self.num_secondary_bodies + 1, n_orbits)) 
        dec_perturb = np.zeros((n_epochs, self.num_secondary_bodies + 1, n_orbits))

        vz = np.zeros((n_epochs, self.num_secondary_bodies + 1, n_orbits))

        # mass/mtot used to compute each Keplerian orbit will be needed later to compute perturbations
        if self.track_planet_perturbs:
            masses = np.zeros((self.num_secondary_bodies + 1, n_orbits))
            mtots = np.zeros((self.num_secondary_bodies + 1, n_orbits))

        total_rv0 = 0

        for body_num in np.arange(self.num_secondary_bodies)+1:

            startindex = 6 * (body_num - 1)
            sma = params_arr[startindex]
            ecc = params_arr[startindex + 1]
            inc = params_arr[startindex + 2]
            argp = params_arr[startindex + 3]
            lan = params_arr[startindex + 4]
            tau = params_arr[startindex + 5]
            plx = params_arr[6 * self.num_secondary_bodies]

            if self.fit_secondary_mass:

                # mass of secondary bodies are in order from -1-num_bodies until -2 in order.
                mass = params_arr[-1-self.num_secondary_bodies+(body_num-1)]
                m0 = params_arr[-1]

                # For what mtot to use to calculate central potential, we should use the mass enclosed in a sphere with r <= distance of planet. 
                # We need to select all planets with sma < this planet. 
                all_smas = params_arr[0:6*self.num_secondary_bodies:6]
                within_orbit = np.where(all_smas <= sma)
                outside_orbit = np.where(all_smas > sma)
                all_pl_masses = params_arr[-1-self.num_secondary_bodies:-1]
                inside_masses = all_pl_masses[within_orbit]
                mtot = np.sum(inside_masses) + m0

            else:
                # if not fitting for secondary mass, then total mass must be stellar mass
                mass = None
                m0 = None
                mtot = params_arr[-1]
            
            if self.track_planet_perturbs:
                masses[body_num] = mass
                mtots[body_num] = mtot

            # solve Kepler's equation
            raoff, decoff, vz_i = kepler.calc_orbit(
                epochs, sma, ecc, inc, argp, lan, tau, plx, mtot,
                mass_for_Kamp=m0, tau_ref_epoch=self.tau_ref_epoch, tau_warning=False
            )

            # raoff, decoff, vz are scalers if the length of epochs is 1
            if len(epochs) == 1:
                raoff = np.array([raoff])
                decoff = np.array([decoff])
                vz_i = np.array([vz_i])

            if n_orbits == 1:
                raoff = raoff.reshape((n_epochs, 1))
                decoff = decoff.reshape((n_epochs, 1))
                vz_i = vz_i.reshape((n_epochs, 1))

            # add Keplerian ra/deoff for this body to storage arrays
            ra_kepler[:, body_num, :] = raoff 
            dec_kepler[:, body_num, :] = decoff
            vz[:, body_num, :] = vz_i

            # vz_i is the ith companion radial velocity
            if self.fit_secondary_mass:
                vz0 = vz_i * -(mass / m0)  # calculating stellar velocity due to ith companion
                total_rv0 = total_rv0 + vz0  # adding stellar velocity and gamma

        # if we are fitting for the mass of the planets, then they will perturb the star
        # add the perturbation on the star due to this planet on the relative astrometry of the planet that was measured
        # We are superimposing the Keplerian orbits, so we can add it linearly, scaled by the mass. 
        # Because we are in Jacobi coordinates, for companions, we only should model the effect of planets interior to it. 
        # (Jacobi coordinates mean that separation for a given companion is measured relative to the barycenter of all interior companions)
        if self.track_planet_perturbs:
            for body_num in np.arange(self.num_secondary_bodies + 1):

                if body_num > 0:
                    # for companions, only perturb companion orbits at larger SMAs than this one. 
                    startindex = 6 * (body_num - 1) # subtract 1 because object 1 is 0th companion
                    sma = params_arr[startindex]
                    all_smas = params_arr[0:6*self.num_secondary_bodies:6]
                    outside_orbit = np.where(all_smas > sma)[0]
                    which_perturb_bodies = outside_orbit + 1

                    # the planet will also perturb the star
                    which_perturb_bodies = np.append([0], which_perturb_bodies)

                else:
                    # for the star, what we are measuring is its position relative to the system barycenter
                    # so we want to account for all of the bodies.  
                    which_perturb_bodies = np.arange(self.num_secondary_bodies+1)

                for other_body_num in which_perturb_bodies:
                    # skip itself since the the 2-body problem is measuring the planet-star separation already
                    if (body_num == other_body_num) | (body_num == 0):
                        continue

                    ## NOTE: we are only handling astrometry right now (TODO: integrate RV into this)
                    # this computes the perturbation on the other body due to the current body
                    ra_perturb[:, other_body_num, :] += (masses[body_num]/mtots[body_num]) * ra_kepler[:, body_num, :]
                    dec_perturb[:, other_body_num, :] += (masses[body_num]/mtots[body_num]) * dec_kepler[:, body_num, :] 
                    
                    # star is perturbed in opposite direction
                    if other_body_num == 0:
                        ra_perturb[:, other_body_num, :] *= -1
                        dec_perturb[:, other_body_num, :] *= -1

        raoff = ra_kepler + ra_perturb
        deoff = dec_kepler + dec_perturb
        vz[:, 0, :] = total_rv0

        if self.fitting_basis == 'XYZ':
            # Find and filter out bad orbits
            bad_orbits = np.where(np.logical_or(ecc >= 1., ecc < 0.))[0]
            if (bad_orbits.size != 0):
                raoff[:,:, bad_orbits] = np.inf
                deoff[:,:, bad_orbits] = np.inf 
                vz[:,:, bad_orbits] = np.inf
                return raoff, deoff, vz
            else: 
                return raoff, deoff, vz 
        else:
            return raoff, deoff, vz


    def compute_model(self, params_arr):
        """
        Compute model predictions for an array of fitting parameters. 
        Calls the above compute_all_orbits() function, adds jitter/gamma to
        RV measurements, and propagates these predictions to a model array that
        can be subtracted from a data array to compute chi2. 
        
        Args:
            params_arr (np.array of float): RxM array
                of fitting parameters, where R is the number of
                parameters being fit, and M is the number of orbits
                we need model predictions for. Must be in the same order
                documented in ``System()`` above. If M=1, this can be a 1d array.

        Returns:
            np.array of float: Nobsx2xM array model predictions. If M=1, this is
            a 2d array, otherwise it is a 3d array.
        """

        # Only Make Conversion if MCMC (OFTI already converted)
        if self.sampler_str == 'MCMC':
            to_convert = np.copy(params_arr)
            standard_params_arr = self.basis.to_standard_basis(to_convert)
        else:
            standard_params_arr = params_arr        

        raoff, decoff, vz = self.compute_all_orbits(standard_params_arr)

        if len(standard_params_arr.shape) == 1:
            n_orbits = 1
        else:
            n_orbits = standard_params_arr.shape[1]

        n_epochs = len(self.data_table)
        model = np.zeros((n_epochs, 2, n_orbits))
        jitter = np.zeros((n_epochs, 2, n_orbits))
        gamma = np.zeros((n_epochs, 2, n_orbits))

        if len(self.rv[0]) > 0 and self.fit_secondary_mass: 

            # looping through instruments to get the gammas & jitters
            for rv_idx in range(len(self.rv_instruments)):

                jitter[self.rv_inst_indices[rv_idx], 0] = standard_params_arr[ # [km/s]
                    6 * self.num_secondary_bodies+2+2*rv_idx
                ]
                jitter[self.rv_inst_indices[rv_idx], 1] = np.nan


                gamma[self.rv_inst_indices[rv_idx], 0] = standard_params_arr[
                    6 * self.num_secondary_bodies+1+2*rv_idx
                ] 
                gamma[self.rv_inst_indices[rv_idx], 1] = np.nan

        for body_num in np.arange(self.num_secondary_bodies + 1):

            # for the model points that correspond to this planet's orbit, add the model prediction
            # RA/Dec
            if len(self.radec[body_num]) > 0: # (prevent empty array dimension errors)
                model[self.radec[body_num], 0] = raoff[self.radec[body_num], body_num, :]  # N_epochs x N_bodies x N_orbits
                model[self.radec[body_num], 1] = decoff[self.radec[body_num], body_num, :]

            # Sep/PA
            if len(self.seppa[body_num]) > 0:
                sep, pa = radec2seppa(raoff, decoff)

                model[self.seppa[body_num], 0] = sep[self.seppa[body_num], body_num, :]
                model[self.seppa[body_num], 1] = pa[self.seppa[body_num], body_num, :]

            # RV
            if len(self.rv[body_num]) > 0:
                model[self.rv[body_num], 0] = vz[self.rv[body_num], body_num, :]
                model[self.rv[body_num], 1] = np.nan

        if n_orbits == 1:
            model = model.reshape((n_epochs, 2))
            jitter = jitter.reshape((n_epochs, 2))
            gamma = gamma.reshape((n_epochs, 2))

        if self.fit_secondary_mass:
            return model + gamma, jitter
        else:
            return model, jitter

    def convert_data_table_radec2seppa(self, body_num=1):
        """
        Converts rows of self.data_table given in radec to seppa.
        Note that self.input_table remains unchanged.

        Args:
            body_num (int): which object to convert (1 = first planet)
        """
        for i in self.radec[body_num]:  # Loop through rows where input provided in radec
            # Get ra/dec values
            ra = self.data_table['quant1'][i]
            ra_err = self.data_table['quant1_err'][i]
            dec = self.data_table['quant2'][i]
            dec_err = self.data_table['quant2_err'][i]
            radec_corr = self.data_table['quant12_corr'][i]
            # Convert to sep/PA
            sep, pa = radec2seppa(ra, dec)

            if np.isnan(radec_corr): 
                # E-Z
                sep_err = 0.5*(ra_err+dec_err)
                pa_err = np.degrees(sep_err/sep)
                seppa_corr = np.nan
            else:
                sep_err, pa_err, seppa_corr = transform_errors(ra, dec, ra_err, dec_err, radec_corr, radec2seppa)

            # Update data_table
            self.data_table['quant1'][i] = sep
            self.data_table['quant1_err'][i] = sep_err
            self.data_table['quant2'][i] = pa
            self.data_table['quant2_err'][i] = pa_err
            self.data_table['quant12_corr'][i] = seppa_corr
            self.data_table['quant_type'][i] = 'seppa'
            # Update self.radec and self.seppa arrays
            self.radec[body_num] = np.delete(
                self.radec[body_num], np.where(self.radec[body_num] == i)[0])
            self.seppa[body_num] = np.append(self.seppa[body_num], i)

    def add_results(self, results):
        """
        Adds an orbitize.results.Results object to the list in system.results

        Args:
            results (orbitize.results.Results object): add this object to list
        """
        self.results.append(results)

    def clear_results(self):
        """
        Removes all stored results
        """
        self.results = []


def radec2seppa(ra, dec, mod180=False):
    """
    Convenience function for converting from
    right ascension/declination to separation/
    position angle.

    Args:
        ra (np.array of float): array of RA values, in mas
        dec (np.array of float): array of Dec values, in mas
        mod180 (Bool): if True, output PA values will be given
            in range [180, 540) (useful for plotting short
            arcs with PAs that cross 360 during observations)
            (default: False)


    Returns:
        tulple of float: (separation [mas], position angle [deg])

    """
    sep = np.sqrt((ra**2) + (dec**2))
    pa = np.degrees(np.arctan2(ra, dec)) % 360.

    if mod180:
        pa[pa < 180] += 360

    return sep, pa

def seppa2radec(sep, pa):
    """
    Convenience function to convert sep/pa to ra/dec

    Args:
        sep (np.array of float): array of separation in mas
        pa (np.array of float): array of position angles in degrees

    Returns:
        tuple: (ra [mas], dec [mas])
    """
    ra = sep * np.sin(np.radians(pa))
    dec = sep * np.cos(np.radians(pa))

    return ra, dec


def transform_errors(x1, x2, x1_err, x2_err, x12_corr, transform_func, nsamps=100000):
    """
    Transform errors and covariances from one basis to another using a Monte Carlo apporach
    
   Args:
        x1 (float): planet location in first coordinate (e.g., RA, sep) before transformation
        x2 (float): planet location in the second coordinate (e.g., Dec, PA) before transformation)
        x1_err (float): error in x1
        x2_err (float): error in x2
        x12_corr (float): correlation between x1 and x2
        transform_func (function): function that transforms between (x1, x2) and (x1p, x2p) (the transformed coordinates)
                                    The function signature should look like: `x1p, x2p = transform_func(x1, x2)`
        nsamps (int): number of samples to draw more the Monte Carlo approach. More is slower but more accurate. 
    Returns:
        tuple (x1p_err, x2p_err, x12p_corr): the errors and correlations for x1p,x2p (the transformed coordinates)
    """
    # construct covariance matrix from the terms provided
    cov = np.array([[x1_err**2, x1_err*x2_err*x12_corr], [x1_err*x2_err*x12_corr, x2_err**2]])

    samps = np.random.multivariate_normal([x1, x2], cov, size=nsamps)

    x1p, x2p = transform_func(samps[:,0], samps[:, 1])

    x1p_err = np.std(x1p)
    x2p_err = np.std(x2p)
    x12_corr = np.corrcoef([x1p, x2p])[0,1]

    return x1p_err, x2p_err, x12_corr<|MERGE_RESOLUTION|>--- conflicted
+++ resolved
@@ -57,11 +57,7 @@
     def __init__(self, num_secondary_bodies, data_table, stellar_mass,
                  plx, sampler_str='OFTI', mass_err=0, plx_err=0, restrict_angle_ranges=None,
                  tau_ref_epoch=58849, fit_secondary_mass=False, results=None,
-<<<<<<< HEAD
-                 hipparcos_IAD=None, fitting_basis='standard'):
-=======
-                 hipparcos_number=None, fitting_basis='Standard', hipparcos_filename=None):
->>>>>>> 545d581b
+                 hipparcos_IAD=None, fitting_basis='Standard'):
 
         self.num_secondary_bodies = num_secondary_bodies
         self.sampler_str = sampler_str
@@ -157,13 +153,6 @@
             angle_upperlim = np.pi
         else:
             angle_upperlim = 2.*np.pi
-
-        # Get Hipparcos_IAD
-        self.hipparcos_IAD = None
-        if hipparcos_number is not None:
-            self.hipparcos_IAD = hipparcos.HipparcosLogProb(
-                hipparcos_filename, hipparcos_number, self.num_secondary_bodies
-            )
 
         # Check for rv data
         contains_rv = False
@@ -213,127 +202,7 @@
                 this_best_epoch = epochs[this_best_epoch_idx]
                 self.best_epochs.append(this_best_epoch)
 
-<<<<<<< HEAD
-            for body in np.arange(num_secondary_bodies):
-                # Get the epoch with the least uncertainty for this body
-                # curr_idx = self.body_indices[body_num]
-                # radec_uncerts = self.data_table['quant1_err'][curr_idx] + self.data_table['quant2_err'][curr_idx]
-                # min_uncert = np.where(radec_uncerts == np.amin(radec_uncerts))[0]
-                # best_idx = curr_idx[0][min_uncert[0]]
-                datapoints_to_take = 3
-                best_idx = self.best_epoch_idx[body]
-                best_epochs = epochs[best_idx:(best_idx+datapoints_to_take)] # 0 is best, the others are for fitting velocity
-
-                # Get data near best epoch ASSUMING THE BEST IS NOT ONE OF THE LAST TWO EPOCHS OF A GIVEN BODY,
-                # also assuming this is in radec
-                best_ras = self.input_table['quant1'][best_idx:(best_idx+datapoints_to_take)].copy()
-                best_ras_err = self.input_table['quant1_err'][best_idx:(best_idx+datapoints_to_take)].copy()
-                best_decs =self.input_table['quant2'][best_idx:(best_idx+datapoints_to_take)].copy()
-                best_decs_err = self.input_table['quant2_err'][best_idx:(best_idx+datapoints_to_take)].copy()
-
-                # Convert to AU for prior limits
-                best_xs = best_ras / plx 
-                best_ys = best_decs / plx 
-                best_xs_err = np.sqrt((best_ras_err / best_ras)**2 + (plx_err / plx)**2)*np.absolute(best_xs)
-                best_ys_err = np.sqrt((best_decs_err / best_decs)**2 + (plx_err / plx)**2)*np.absolute(best_ys)
-
-                # Least-squares fit on velocity for prior limits
-                A = np.vander(best_epochs, 2)
-
-                ATA_x = np.dot(A.T, A / (best_xs_err ** 2)[:, None])
-                cov_x = np.linalg.inv(ATA_x)
-                w_x = np.linalg.solve(ATA_x, np.dot(A.T, best_xs / best_xs_err ** 2))
-
-                ATA_y = np.dot(A.T, A / (best_ys_err ** 2)[:, None])
-                cov_y = np.linalg.inv(ATA_y)
-                w_y = np.linalg.solve(ATA_y, np.dot(A.T, best_ys / best_ys_err ** 2))
-
-                x_vel = w_x[0]
-                x_vel_err = np.sqrt(cov_x[0, 0])
-                y_vel = w_y[0]
-                y_vel_err = np.sqrt(cov_y[0, 0])
-
-                x_vel = (( x_vel* u.AU / u.day).to(u.km / u.s)).value
-                x_vel_err = ((x_vel_err * u.AU / u.day).to(u.km / u.s)).value
-                y_vel = ((y_vel * u.AU / u.day).to(u.km / u.s)).value
-                y_vel_err = ((y_vel_err * u.AU / u.day).to(u.km / u.s)).value
-
-                # Propose bounds on absolute Z and Z dot given the energy equation
-                mu = consts.G * stellar_mass * u.Msun
-
-                mu_vel = 2 * mu / ((x_vel**2 + y_vel**2) * (u.km / u.s * u.km / u.s))
-                z_bound = (np.sqrt(mu_vel**2 - (best_xs[0]**2 + best_ys[0]**2)*u.AU *u.AU)).to(u.AU)
-                z_bound = z_bound.value
-
-                mu_pos = 2 * mu / np.sqrt((best_xs[0]**2 + best_ys[0]**2) * (u.AU *u.AU))
-                z_vel_bound = (np.sqrt(mu_pos - (x_vel**2 + y_vel**2)*(u.km / u.s * u.km / u.s))).to(u.km / u.s)
-                z_vel_bound = z_vel_bound.value
-
-                # Add x-coordinate prior
-                num_uncerts_x = 5
-                self.sys_priors.append(priors.UniformPrior(best_xs[0] - num_uncerts_x*best_xs_err[0], best_xs[0] + num_uncerts_x*best_xs_err[0]))
-                self.labels.append('x{}'.format(body+1))
-                
-                # Add y-coordinate prior
-                num_uncerts_y = 5
-                self.sys_priors.append(priors.UniformPrior(best_ys[0] - num_uncerts_y*best_ys_err[0], best_ys[0] + num_uncerts_y*best_ys_err[0]))
-                self.labels.append('y{}'.format(body+1))
-
-                # Add z-coordinate prior
-                # self.sys_priors.append(priors.UniformPrior(-z_bound,z_bound))
-                # self.sys_priors.append(priors.LogUniformPrior(0.0001,z_bound))
-                self.sys_priors.append(priors.GaussianPrior(0.,z_bound / 4, no_negatives=False))
-                self.labels.append('z{}'.format(body+1))
-
-                # Add x-velocity prior
-                num_uncerts_xvel = 5
-                self.sys_priors.append(priors.UniformPrior(x_vel - num_uncerts_xvel*x_vel_err, x_vel + num_uncerts_xvel*x_vel_err))
-                self.labels.append('xdot{}'.format(body+1))
-
-                # Add y-velocity prior
-                num_uncerts_yvel = 5
-                self.sys_priors.append(priors.UniformPrior(y_vel - num_uncerts_yvel*y_vel_err, y_vel + num_uncerts_yvel*y_vel_err))
-                self.labels.append('ydot{}'.format(body+1))
-
-                # Add z-velocity prior
-                # self.sys_priors.append(priors.UniformPrior(-z_vel_bound,z_vel_bound))
-                # self.sys_priors.append(priors.LogUniformPrior(0.0001,z_vel_bound))
-                self.sys_priors.append(priors.GaussianPrior(0.,z_vel_bound / 4, no_negatives=False))
-                self.labels.append('zdot{}'.format(body+1))
-
-        #
-        # Set priors on total mass and parallax
-        #
-        self.labels.append('plx')
-        if plx_err > 0:
-            self.sys_priors.append(priors.GaussianPrior(plx, plx_err))
-        else:
-            self.sys_priors.append(plx)
-
-        # if we're fitting the Hipparcos IAD, add relevant fitting parameters
-        if self.hipparcos_IAD is not None:
-
-            # for now, set broad uniform priors on astrometric params relevant for Hipparcos
-            self.sys_priors.append(priors.UniformPrior(
-                self.hipparcos_IAD.pm_ra0 - 10 * self.hipparcos_IAD.pm_ra0_err,
-                self.hipparcos_IAD.pm_ra0 + 10 * self.hipparcos_IAD.pm_ra0_err)
-            )
-            self.labels.append('pm_ra')
-
-            self.sys_priors.append(priors.UniformPrior(
-                self.hipparcos_IAD.pm_dec0 - 10 * self.hipparcos_IAD.pm_dec0_err,
-                self.hipparcos_IAD.pm_dec0 + 10 * self.hipparcos_IAD.pm_dec0_err)
-            )
-            self.labels.append('pm_dec')
-
-            self.sys_priors.append(priors.UniformPrior(
-                - 10 * self.hipparcos_IAD.alpha0_err,
-                10 * self.hipparcos_IAD.alpha0_err)
-            )
-            self.labels.append('alpha0')
-=======
             self.extra_basis_kwargs = {'data_table':astr_data, 'best_epoch_idx':self.best_epoch_idx, 'epochs':epochs}
->>>>>>> 545d581b
 
 
         self.basis = basis_obj(stellar_mass, mass_err, plx, plx_err, self.num_secondary_bodies, self.fit_secondary_mass,
