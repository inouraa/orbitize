--- conflicted
+++ resolved
@@ -86,13 +86,8 @@
     Written: Henry Ngo, 2018
     """
     # initialize output table
-<<<<<<< HEAD
-    output_table = Table(names=('epoch', 'object', 'quant1', 'quant1_err', 'quant2', 'quant2_err', 'quant12_corr', 'quant_type'),
-                         dtype=(float, int, float, float, float, float, float, 'S5'))
-=======
-    output_table = Table(names=('epoch', 'object', 'quant1', 'quant1_err', 'quant2', 'quant2_err', 'quant_type', 'instrument'),  # Rob: add "instrument" column with 'str5' dtype
-                         dtype=(float, int, float, float, float, float, 'S5', 'S5'))
->>>>>>> 39f68de3
+    output_table = Table(names=('epoch', 'object', 'quant1', 'quant1_err', 'quant2', 'quant2_err', 'quant12_corr', 'quant_type', 'instrument'),
+                         dtype=(float, int, float, float, float, float, float, 'S5', 'S5'))
 
     # read file
     try:
@@ -229,8 +224,7 @@
         if orbitize_style:
             if row['quant_type'] == 'rv':  # special format for rv rows
                 output_table.add_row([MJD, row['object'], row['quant1'],
-<<<<<<< HEAD
-                                      row['quant1_err'], None, None, None, row['quant_type']])
+                                      row['quant1_err'], None, None, None, row['quant_type'], row['instrument']])
             
             elif row['quant_type'] == 'radec' or row['quant_type'] == 'seppa':  # other allowed 
                 # backwards compatability whether it has the covariance term or not
@@ -241,20 +235,13 @@
                 else:
                     quant12_corr = None
                 output_table.add_row([MJD, row['object'], row['quant1'], row['quant1_err'],
-                                      row['quant2'], row['quant2_err'], quant12_corr, row['quant_type']])
-=======
-                                      row['quant1_err'], None, None, row['quant_type'], row['instrument']])
-            elif row['quant_type'] == 'radec' or row['quant_type'] == 'seppa':  # other allowed formats
-                output_table.add_row([MJD, row['object'], row['quant1'], row['quant1_err'],
-                                      row['quant2'], row['quant2_err'], row['quant_type'], row['instrument']])
->>>>>>> 39f68de3
+                                      row['quant2'], row['quant2_err'], quant12_corr, row['quant_type'], row['instrument']])
             else:  # catch wrong formats
                 raise Exception("Invalid 'quant_type'. Valid values are 'radec', 'seppa' or 'rv'")
 
         else:  # When not in orbitize style
 
             if have_ra[index] and have_dec[index]:
-<<<<<<< HEAD
                 # check if there's a covariance term
                 if have_radeccorr[index]:
                     quant12_corr = row['radec_corr']
@@ -262,9 +249,16 @@
                         raise ValueError("Invalid correlation coefficient at line {0}. Value should be between -1 and 1 but got {1}".format(index, quant12_corr))
                 else:
                     quant12_corr = None
+                
+                if have_inst[index]:
+                    this_inst = row['instrument']
+                else:
+                    # Vighnesh: sets the row with a default instrument name if none is provided
+                    this_inst = 'defrd'
+
                 output_table.add_row([MJD, row['object'], row['raoff'],
                                       row['raoff_err'], row['decoff'], row['decoff_err'], 
-                                      quant12_corr, "radec"])
+                                      quant12_corr, "radec", this_inst])
 
             elif have_sep[index] and have_pa[index]:
                 # check if there's a covariance term
@@ -274,42 +268,25 @@
                         raise ValueError("Invalid correlation coefficient at line {0}. Value should be between -1 and 1 but got {1}".format(index, quant12_corr))
                 else:
                     quant12_corr = None
+
+                if have_inst[index]:
+                    this_inst = row['instrument']
+                else:
+                    # Vighnesh: sets the row with a default instrument name if none is provided
+                    this_inst = 'defsp'
+
                 output_table.add_row([MJD, row['object'], row['sep'],
                                       row['sep_err'], row['pa'], row['pa_err'],
-                                      quant12_corr, "seppa"])
-
-            if have_rv[index]:
-                output_table.add_row([MJD, row['object'], row['rv'],
-                                      row['rv_err'], None, None, None, "rv"])
-=======
-                if have_inst[index]:
-                    output_table.add_row([MJD, row['object'], row['raoff'],
-                                          row['raoff_err'], row['decoff'], row['decoff_err'], "radec", row['instrument']])
-                else:
-                    # Vighnesh: sets the row with a default instrument name if none is provided
-                    output_table.add_row([MJD, row['object'], row['raoff'],
-                                          row['raoff_err'], row['decoff'], row['decoff_err'], "radec", "defrd"])
-
-            elif have_sep[index] and have_pa[index]:
-                if have_inst[index]:
-                    output_table.add_row([MJD, row['object'], row['sep'],
-                                          row['sep_err'], row['pa'], row['pa_err'], "seppa", row['instrument']])
-                else:
-                    # Vighnesh: sets the row with a default instrument name if none is provided
-                    output_table.add_row([MJD, row['object'], row['sep'],
-                                          row['sep_err'], row['pa'], row['pa_err'], "seppa", "defsp"])
+                                      quant12_corr, "seppa", this_inst])
 
             if have_rv[index]:
                 if have_inst[index]:
                     output_table.add_row([MJD, row['object'], row['rv'],
-                                          row['rv_err'], None, None, "rv", row['instrument']])
+                                          row['rv_err'], None, None, None, "rv", row['instrument']])
                 else:
                     # Vighnesh: sets the row with a default instrument name if none is provided
                     output_table.add_row([MJD, row['object'], row['rv'],
-                                          row['rv_err'], None, None, "rv", "defrv"])
-
-        index = index+1
->>>>>>> 39f68de3
+                                          row['rv_err'], None, None, None, "rv", "defrv"])
 
     return output_table
 
