--- conflicted
+++ resolved
@@ -226,7 +226,6 @@
 
         # Define array of default axis labels (overwritten if user specifies list)
         default_labels = {
-<<<<<<< HEAD
             'sma': 'a [au]',
             'ecc': 'ecc',
             'inc': 'inc [rad]',
@@ -239,26 +238,10 @@
             'mtot': '$M_T$ [Msol]',
             'm0': '$M_0$ [Msol]',
             'm1': '$M_1$ [Msol]',
-=======
-            'sma':'a [au]',
-            'ecc':'ecc',
-            'inc':'inc [$^{\circ}$]',
-            'aop':'$\omega$ [$^{\circ}$]',
-            'pan':'$\Omega$ [$^{\circ}$]',
-            'tau':'$\\tau$',
-            'plx':'$\pi$ [mas]',
-            'mtot':'$M_T$ [M$_{\odot}$]',
-            'm0':'$M_0$ [M$_{\odot}$]',
-            'm1':'$M_1$ [M$_{\odot}$]',
->>>>>>> f95a94a9
         }
 
         if param_list is None:
             param_list = self.labels
-
-<<<<<<< HEAD
-            samples = self.post[:, param_indices]  # Keep only chains for selected parameters
-=======
         param_indices = []
         angle_indices = []
         for i, param in enumerate(param_list):
@@ -270,14 +253,8 @@
 
         samples = copy.copy(self.post[:,param_indices]) # keep only chains for selected parameters
         samples[:,angle_indices] = np.degrees(self.post[:,angle_indices]) # convert angles from rad to deg
->>>>>>> f95a94a9
-
-
-<<<<<<< HEAD
-        if 'labels' not in corner_kwargs:  # Use default labels if user didn't already supply them
-=======
+
         if 'labels' not in corner_kwargs: # use default labels if user didn't already supply them
->>>>>>> f95a94a9
             reduced_labels_list = []
             for i in np.arange(len(param_indices)):
                 label_key = param_list[i]
