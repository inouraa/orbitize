--- conflicted
+++ resolved
@@ -1,14 +1,11 @@
 import numpy as np
 import abc
-<<<<<<< HEAD
 from astropy import units as u, constants as cst
 
 from orbitize import basis
 from orbitize.kepler import _calc_ecc_anom
-=======
 import scipy.special
 import scipy.stats
->>>>>>> c1ad5f01
 
 """
 This module defines priors with methods to draw samples and compute log(probability)
@@ -313,25 +310,8 @@
             numpy array of float: samples drawn from the appropriate
             Gaussian distribution. Array has length `num_samples`.
         """
-<<<<<<< HEAD
-
-        samples = np.random.normal(loc=self.mu, scale=self.sigma, size=num_samples)
-        bad = np.inf
-
-        if self.no_negatives:
-
-            while bad != 0:
-
-                bad_samples = np.where(samples < 0)[0]
-                bad = len(bad_samples)
-
-                samples[bad_samples] = np.random.normal(
-                    loc=self.mu, scale=self.sigma, size=bad
-                )
-=======
         samples = np.random.uniform(0, 1, num_samples)
         samples = self.transform_samples(samples)
->>>>>>> c1ad5f01
 
         return samples
 
@@ -648,22 +628,12 @@
         Returns:
             np.array:  samples ranging from [0, -b/m) as floats.
         """
-<<<<<<< HEAD
-        norm = -0.5 * self.b**2 / self.m
-=======
->>>>>>> c1ad5f01
 
         # draw uniform from 0 to 1
         samples = np.random.uniform(0, 1, num_samples)
 
         # generate samples following a linear distribution
-<<<<<<< HEAD
-        linear_samples = -np.sqrt(
-            2.0 * norm * samples / self.m + (self.b / self.m) ** 2
-        ) - (self.b / self.m)
-=======
         linear_samples = self.transform_samples(samples)
->>>>>>> c1ad5f01
 
         return linear_samples
 
@@ -671,12 +641,6 @@
         x_intercept = -self.b / self.m
         normalizer = -0.5 * self.b**2 / self.m
 
-<<<<<<< HEAD
-        x_intercept = -self.b / self.m
-        normalizer = -0.5 * self.b**2 / self.m
-
-=======
->>>>>>> c1ad5f01
         lnprob = np.log((self.m * element_array + self.b) / normalizer)
 
         # account for scalar inputs
@@ -865,24 +829,12 @@
     for param, prior in zip(params, priors):
         param = np.array([param])
 
-<<<<<<< HEAD
-        logp += prior.compute_lnprob(param)  # retrun a float
-=======
         logp += prior.compute_lnprob(param)  # return a float
->>>>>>> c1ad5f01
 
     return logp
 
 
 if __name__ == "__main__":
-<<<<<<< HEAD
-
-    myPrior = LinearPrior(-1.0, 1.0)
-    mySamples = myPrior.draw_samples(1000)
-    print(mySamples)
-    myProbs = myPrior.compute_lnprob(mySamples)
-    print(myProbs)
-=======
     # myPrior = LinearPrior(-1.0, 1.0)
     # mySamples = myPrior.draw_samples(1000)
     # print(mySamples)
@@ -900,7 +852,6 @@
     u = np.random.uniform(0, 1, int(1e4))
     samps = myPrior.transform_samples(u)
     print(samps.min(), samps.max())
->>>>>>> c1ad5f01
 
     import matplotlib.pyplot as plt
 
