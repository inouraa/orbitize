import numpy as np
import os
import emcee

import matplotlib.pyplot as plt
from scipy.stats import norm

from orbitize import DATADIR, read_input, system
from orbitize.hipparcos import HipparcosLogProb

def test_hipparcos_api():
    """
    Check that error is caught for a star with solution type != 5 param, 
    and that doing an RV + Hipparcos IAD fit produces the expected array of 
    Prior objects.
    """

    # check sol type != 5 error message
    hip_num = '25'
    num_secondary_bodies = 1
    iad_file = 'foo' # Doesn't actually matter,
                     # HipparcosLogProb initialization code shouldn't get to here

    try:
        _ = HipparcosLogProb(iad_file, hip_num, num_secondary_bodies)
<<<<<<< HEAD
        assert False, 'Test failed.'
=======
>>>>>>> 1aa4cf36
    except ValueError: 
        pass

    # check that RV + Hip gives correct prior array labels
    hip_num = '027321' # beta Pic
    num_secondary_bodies = 1
    iad_file = '{}/HIP{}.d'.format(DATADIR, hip_num)
    myHip = HipparcosLogProb(iad_file, hip_num, num_secondary_bodies)

    input_file = os.path.join(DATADIR, 'HD4747.csv')
    data_table_with_rvs = read_input.read_file(input_file)
    mySys = system.System(
        1, data_table_with_rvs, 1.22, 56.95, mass_err=0.08, plx_err=0.26, 
        hipparcos_IAD=myHip
    )

    mySys.sys_priors



    # check that lnlike is finite

def test_iad_refitting():
    """
    Check that refitting the IAD gives posteriors that approximately match
    the official Hipparcos values. Only run the MCMC for a few steps because 
    this is a unit test. 
    """

    post, myHipLogProb = _nielsen_iad_refitting_test(
        iad_loc=DATADIR, burn_steps=10, mcmc_steps=100, saveplot=None
    )

    # check that we get reasonable values for the posteriors of the refit IAD
    # (we're only running the MCMC for a few steps, so these are not strict)
    assert np.isclose(0, np.median(post[:, -1]), atol=0.1)
    assert np.isclose(myHipLogProb.plx0, np.median(post[:, 0]), atol=0.1)

def _nielsen_iad_refitting_test(
    hip_num='027321', saveplot='bPic_IADrefit.png', 
    iad_loc='/data/user/sblunt/HipIAD', burn_steps=100, mcmc_steps=5000
):
    """
    Reproduce the IAD refitting test from Nielsen+ 2020 (end of Section 3.1).
    The default MCMC parameters are what you'd want to run before using 
    the IAD for a new system. This fit uses 100 walkers. 

    Args:
        hip_num (str): Hipparcos ID of star. Available on Simbad.
        saveplot (str): what to save the summary plot as. If None, don't make a 
            plot
        iad_loc (str): path to the directory containing the IAD file.
        burn_steps (int): number of MCMC burn-in steps to run.
        mcmc_steps (int): number of MCMC production steps to run.

    Returns:
        tuple of:
            numpy.array of float: n_steps x 5 array of posterior samples
            orbitize.hipparcos.HipparcosLogProb: the object storing relevant
                metadata for the performed Hipparcos IAD fit
    """
    
    num_secondary_bodies = 0
    iad_file = '{}/HIP{}.d'.format(iad_loc, hip_num)
    myHipLogProb = HipparcosLogProb(
        iad_file, hip_num, num_secondary_bodies, renormalize_errors=True
    )
    n_epochs = len(myHipLogProb.epochs)

    def log_prob(model_pars):
        ra_model = np.zeros(n_epochs)
        dec_model = np.zeros(n_epochs)
        lnlike = myHipLogProb.compute_lnlike(ra_model, dec_model, model_pars)
        return lnlike
    
    ndim, nwalkers = 5, 100

    # initialize walkers
    # (fitting only plx, mu_a, mu_d, alpha_H0, delta_H0)
    p0 = np.random.randn(nwalkers, ndim)

    # plx
    p0[:,0] *= myHipLogProb.plx0_err
    p0[:,0] += myHipLogProb.plx0

    # PM
    p0[:,1] *= myHipLogProb.pm_ra0
    p0[:,1] += myHipLogProb.pm_ra0_err
    p0[:,2] *= myHipLogProb.pm_dec0
    p0[:,2] += myHipLogProb.pm_dec0_err

    # set up an MCMC
    sampler = emcee.EnsembleSampler(nwalkers, ndim, log_prob)
    print('Starting burn-in!')
    state = sampler.run_mcmc(p0, burn_steps)
    sampler.reset()
    print('Starting production chain!')
    sampler.run_mcmc(state, mcmc_steps)


    if saveplot is not None:
        _, axes = plt.subplots(5, figsize=(5,12))

        # plx
        xs = np.linspace(
            myHipLogProb.plx0 - 3 * myHipLogProb.plx0_err, 
            myHipLogProb.plx0 + 3 * myHipLogProb.plx0_err,
            1000
        )
        axes[0].hist(sampler.flatchain[:,0], bins=50, density=True, color='r')
        axes[0].plot(
            xs, norm(myHipLogProb.plx0, myHipLogProb.plx0_err).pdf(xs), 
            color='k'
        )
        axes[0].set_xlabel('plx [mas]')

        # PM RA
        xs = np.linspace(
            myHipLogProb.pm_ra0 - 3 * myHipLogProb.pm_ra0_err, 
            myHipLogProb.pm_ra0 + 3 * myHipLogProb.pm_ra0_err,
            1000
        )
        axes[1].hist(sampler.flatchain[:,1], bins=50, density=True, color='r')
        axes[1].plot(
            xs, norm(myHipLogProb.pm_ra0, myHipLogProb.pm_ra0_err).pdf(xs), 
            color='k'
        )
        axes[1].set_xlabel('PM RA [mas/yr]')

        # PM Dec
        xs = np.linspace(
            myHipLogProb.pm_dec0 - 3 * myHipLogProb.pm_dec0_err, 
            myHipLogProb.pm_dec0 + 3 * myHipLogProb.pm_dec0_err,
            1000
        )
        axes[2].hist(sampler.flatchain[:,2], bins=50, density=True, color='r')
        axes[2].plot(
            xs, norm(myHipLogProb.pm_dec0, myHipLogProb.pm_dec0_err).pdf(xs), 
            color='k'
        )
        axes[2].set_xlabel('PM Dec [mas/yr]')

        # RA offset
        axes[3].hist(sampler.flatchain[:,3], bins=50, density=True, color='r')
        xs = np.linspace(-1, 1, 1000)
        axes[3].plot(xs, norm(0, myHipLogProb.alpha0_err).pdf(xs), color='k')
        axes[3].set_xlabel('RA Offset [mas]')

        # Dec offset
        axes[4].hist(sampler.flatchain[:,4], bins=50, density=True, color='r')
        axes[4].plot(xs, norm(0, myHipLogProb.delta0_err).pdf(xs), color='k')
        axes[4].set_xlabel('Dec Offset [mas]')


        plt.tight_layout()
        plt.savefig(saveplot, dpi=250)

    return sampler.flatchain, myHipLogProb


if __name__ == '__main__':
<<<<<<< HEAD
    test_hipparcos_api()
    # _nielsen_iad_refitting_test()
=======
    # _nielsen_iad_refitting_test()
    test_hipparcos_api()
>>>>>>> 1aa4cf36
<|MERGE_RESOLUTION|>--- conflicted
+++ resolved
@@ -23,10 +23,7 @@
 
     try:
         _ = HipparcosLogProb(iad_file, hip_num, num_secondary_bodies)
-<<<<<<< HEAD
         assert False, 'Test failed.'
-=======
->>>>>>> 1aa4cf36
     except ValueError: 
         pass
 
@@ -188,10 +185,5 @@
 
 
 if __name__ == '__main__':
-<<<<<<< HEAD
     test_hipparcos_api()
-    # _nielsen_iad_refitting_test()
-=======
-    # _nielsen_iad_refitting_test()
-    test_hipparcos_api()
->>>>>>> 1aa4cf36
+    # _nielsen_iad_refitting_test()